--- conflicted
+++ resolved
@@ -25,11 +25,7 @@
 ]
 
 [tool.poetry.dependencies]
-<<<<<<< HEAD
-python = ">=3.10, <4.0.0"
-=======
 python = ">=3.9, <4.0.0"
->>>>>>> 444962f0
 # main package dependencies
 netcdf4 = ">=1.6.5"
 xarray = ">=2023.12.0"
@@ -50,13 +46,7 @@
 sphinx-autodoc-typehints = { version = "*", optional = true }
 nbsphinx = { version = "*", optional = true }
 pypandoc-binary = { version = "*", optional = true }
-<<<<<<< HEAD
-numba = "0.59.1"
-llvmlite = "0.42.0"
-urllib3 = "1.26.19"
-=======
 llvmlite = ">=0.42.0"
->>>>>>> 444962f0
 
 [tool.poetry.group.dev.dependencies]
 # only required for dev work on local machine
