--- conflicted
+++ resolved
@@ -4,15 +4,12 @@
 
 ### New features
 
-<<<<<<< HEAD
 - [PR92](https://github.com/OpenSenseAction/poligrain/pull/92) add function to
   download 25 month PWS dataset covering Amsterdam (by
   [@maxmargraf](https://github.com/maxmargraf))
-=======
 - [PR94](https:github.com/OpenSenseAction/poligrain/pull/94) add option to pass
   data without time dimension to `GridAtPoints` and `GridAtLines` (by
   [@cchwala](https://github.com/cchwala))
->>>>>>> b786f859
 - [PR90](https://github.com/OpenSenseAction/poligrain/pull/90) add function to
   download 8-day example datasets for OpenRainER (by
   [@cchwala](https://github.com/cchwala))
