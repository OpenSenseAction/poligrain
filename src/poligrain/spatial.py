--- conflicted
+++ resolved
@@ -1,405 +1,4 @@
-<<<<<<< HEAD
-# spatial.py
-# |── find_closest_points_to_line()
-# |── find_closest_lines_to_line()
-# |── get_line_grid_intersections()
-# |── get_line_grid_intersection_timeseries()
-# |── SensorAtGrid() <-- absract base class similar to RawAtObs from wradlib, but more generic so that it can also handle line-grid
-# |── LineAtGrid() <-- subclass of base class above, doing grid intersection (can also be provided as arg or be cached in object) and extraction of path-averages
-# |── PointAtGrid() <-- subclass of base class above
-from __future__ import annotations
-
-from builtins import zip
-from collections import namedtuple
-
-import numpy as np
-import sparse
-import xarray as xr
-from shapely.geometry import LineString, Polygon
-
-
-def calc_sparse_intersect_weights_for_several_cmls(
-    x1_line,
-    y1_line,
-    x2_line,
-    y2_line,
-    cml_id,
-    x_grid,
-    y_grid,
-    grid_point_location="center",
-    offset=None,
-):
-    """Calculate sparse intersection weights matrix for several CMLs
-
-    This function just loops over `calc_intersect_weights` for several CMLs, but
-    stores the intersection weight matrices as sparase matrix to save space and
-    to allow faster calculation with `sparse.tensordot` afterwards.
-
-    Function arguments are the same as in `calc_intersect_weights`, except that
-    we take a 1D array or list of line coordinates here.
-
-    Parameters
-    ----------
-    x1_line : 1D-array or list of float
-    y1_line : 1D-array or list of float
-    x2_line : 1D-array or list of float
-    y2_line : 1D-array or list of float
-    cml_id: 1D-array or list of strings
-    x_grid : 2D array
-        x-coordinates of grid points
-    y_grid : 2D array
-        y-coordinates of grid points
-    grid_point_location : str, optional
-        The only option currently is `center` which assumes that the
-        coordinates in `xr_ds` represent the centers of grid cells
-    offset : float, optional
-        The offset in units of the coordinates to constrain the calculation
-        of intersection to a bounding box around the CML coordinates. The
-        offset specifies by how much this bounding box will be larger then
-        the width- and height-extent of the CML coordinates.
-
-    Returns
-    -------
-
-    intersect : xarray.DataArray with sparse intersection weights
-        The variables `x_grid` and `y_grid` are used as coordinates.
-    """
-
-    intersect_weights_list = []
-    for i in range(len(cml_id)):
-        intersect_weights = calc_intersect_weights(
-            x1_line=x1_line[i],
-            x2_line=x2_line[i],
-            y1_line=y1_line[i],
-            y2_line=y2_line[i],
-            x_grid=x_grid,
-            y_grid=y_grid,
-            grid_point_location=grid_point_location,
-        )
-        intersect_weights_list.append(sparse.COO.from_numpy(intersect_weights))
-
-    da_intersect_weights = xr.DataArray(
-        data=sparse.stack(intersect_weights_list),
-        dims=("cml_id", "y", "x"),
-        coords={
-            "x_grid": (("y", "x"), x_grid),
-            "y_grid": (("y", "x"), y_grid),
-        },
-    )
-    da_intersect_weights.coords["cml_id"] = cml_id
-
-    return da_intersect_weights
-
-
-def calc_intersect_weights(
-    x1_line,
-    y1_line,
-    x2_line,
-    y2_line,
-    x_grid,
-    y_grid,
-    grid_point_location="center",
-    offset=None,
-    return_pixel_poly_list=False,
-):
-    """Calculate intersecting weights for a line and a grid
-
-    Calculate the intersecting weights for the line defined by `x1_line`,
-    `y1_line`, `x2_line` and `y2_line` and the grid defined by the x- and y-
-    grid points from `x_grid` and `y_grid`.
-
-    Parameters
-    ----------
-    x1_line : float
-    y1_line : float
-    x2_line : float
-    y2_line : float
-    x_grid : 2D array
-        x-coordinates of grid points
-    y_grid : 2D array
-        y-coordinates of grid points
-    grid_point_location : str, optional
-        The only option currently is `center` which assumes that the
-        coordinates in `xr_ds` represent the centers of grid cells
-    offset : float, optional
-        The offset in units of the coordinates to constrain the calculation
-        of intersection to a bounding box around the CML coordinates. The
-        offset specifies by how much this bounding box will be larger then
-        the width- and height-extent of the CML coordinates.
-    return_pixel_poly_list : bool, optional
-        If `True`, also return the list of shapely.Polygon objects which were
-        used to calculate the intersection weights. Defaults to `False`.
-
-    Returns
-    -------
-
-    intersect : array
-        2D array of intersection weights with shape of the longitudes- and
-        latitudes grid of `xr_ds`
-    pixel_poly_list : list, optional
-        List of shapely.Polygons which were used to calculate intersections
-
-    """
-
-    x_grid = x_grid.astype("float64")
-    y_grid = y_grid.astype("float64")
-
-    grid = np.stack([x_grid, y_grid], axis=2)
-
-    # Convert CML path to shapely line
-    link = LineString([(x1_line, y1_line), (x2_line, y2_line)])
-
-    # Derive grid cell width to set bounding box offset
-    ll_cell = grid[0, 1, 0] - grid[0, 0, 0]
-    ul_cell = grid[-1, 1, 0] - grid[-1, 0, 0]
-    lr_cell = grid[0, -1, 0] - grid[0, -2, 0]
-    ur_cell = grid[-1, -1, 0] - grid[-1, -2, 0]
-    offset_calc = max(ll_cell, ul_cell, lr_cell, ur_cell)
-
-    # Set bounding box offset
-    if offset is None:
-        offset = offset_calc
-
-    # Set bounding box
-    x_max = max([x1_line, x2_line])
-    x_min = min([x1_line, x2_line])
-    y_max = max([y1_line, y2_line])
-    y_min = min([y1_line, y2_line])
-    bounding_box = ((x_grid > x_min - offset) & (x_grid < x_max + offset)) & (
-        (y_grid > y_min - offset) & (y_grid < y_max + offset)
-    )
-
-    # Calculate polygon corners assuming that `grid` defines the center
-    # of each grid cell
-    if grid_point_location == "center":
-        grid_corners = _calc_grid_corners_for_center_location(grid)
-    elif grid_point_location == "lower_left":
-        grid_corners = _calc_grid_corners_for_lower_left_location(grid)
-    else:
-        raise ValueError(
-            "`grid_point_location` = %s not implemented" % grid_point_location
-        )
-
-    # Find intersection
-    intersect = np.zeros([grid.shape[0], grid.shape[1]])
-    pixel_poly_list = []
-    # Iterate only over the indices within the bounding box and
-    # calculate the intersect weigh for each pixel
-    ix_in_bbox = np.where(bounding_box == True)
-    for i, j in zip(ix_in_bbox[0], ix_in_bbox[1]):
-        pixel_poly = Polygon(
-            [
-                grid_corners.ll_grid[i, j],
-                grid_corners.lr_grid[i, j],
-                grid_corners.ur_grid[i, j],
-                grid_corners.ul_grid[i, j],
-            ]
-        )
-        pixel_poly_list.append(pixel_poly)
-
-        c = link.intersection(pixel_poly)
-        if not c.is_empty:
-            intersect[i][j] = c.length / link.length
-
-    if return_pixel_poly_list:
-        return intersect, pixel_poly_list
-    else:
-        return intersect
-
-
-def _calc_grid_corners_for_center_location(grid):
-    """
-
-    Parameters
-    ----------
-    grid : array
-        3D matrix holding x and y grids. Shape of `grid` must be
-        (height, width, 2).
-
-    Returns
-    -------
-
-    namedtuple with the grids for the four corners of the grid defined
-    by points at the lower left corner
-
-    """
-
-    grid = grid.astype("float64")
-
-    # Upper right
-    ur_grid = np.zeros_like(grid)
-    ur_grid[0:-1, 0:-1, :] = (grid[0:-1, 0:-1, :] + grid[1:, 1:, :]) / 2.0
-    ur_grid[-1, :, :] = ur_grid[-2, :, :] + (ur_grid[-2, :, :] - ur_grid[-3, :, :])
-    ur_grid[:, -1, :] = ur_grid[:, -2, :] + (ur_grid[:, -2, :] - ur_grid[:, -3, :])
-    # Upper left
-    ul_grid = np.zeros_like(grid)
-    ul_grid[0:-1, 1:, :] = (grid[0:-1, 1:, :] + grid[1:, :-1, :]) / 2.0
-    ul_grid[-1, :, :] = ul_grid[-2, :, :] + (ul_grid[-2, :, :] - ul_grid[-3, :, :])
-    ul_grid[:, 0, :] = ul_grid[:, 1, :] - (ul_grid[:, 2, :] - ul_grid[:, 1, :])
-    # Lower right
-    lr_grid = np.zeros_like(grid)
-    lr_grid[1:, 0:-1, :] = (grid[1:, 0:-1, :] + grid[:-1, 1:, :]) / 2.0
-    lr_grid[0, :, :] = lr_grid[1, :, :] - (lr_grid[2, :, :] - lr_grid[1, :, :])
-    lr_grid[:, -1, :] = lr_grid[:, -2, :] + (lr_grid[:, -2, :] - lr_grid[:, -3, :])
-    # Lower left
-    ll_grid = np.zeros_like(grid)
-    ll_grid[1:, 1:, :] = (grid[1:, 1:, :] + grid[:-1, :-1, :]) / 2.0
-    ll_grid[0, :, :] = ll_grid[1, :, :] - (ll_grid[2, :, :] - ll_grid[1, :, :])
-    ll_grid[:, 0, :] = ll_grid[:, 1, :] - (ll_grid[:, 2, :] - ll_grid[:, 1, :])
-
-    GridCorners = namedtuple(
-        "GridCorners", ["ur_grid", "ul_grid", "lr_grid", "ll_grid"]
-    )
-
-    return GridCorners(
-        ur_grid=ur_grid, ul_grid=ul_grid, lr_grid=lr_grid, ll_grid=ll_grid
-    )
-
-
-def _calc_grid_corners_for_lower_left_location(grid):
-    """
-
-    Parameters
-    ----------
-    grid : array
-        3D matrix holding x and y grids. Shape of `grid` must be
-        (height, width, 2).
-
-    Returns
-    -------
-
-    namedtuple with the grids for the four corners around the
-    central grid points
-
-    """
-
-    grid = grid.astype("float64")
-
-    if (np.diff(grid[:, :, 0], axis=1) < 0).any():
-        raise ValueError("x values must be ascending along axis 1")
-    if (np.diff(grid[:, :, 1], axis=0) < 0).any():
-        raise ValueError("y values must be ascending along axis 0")
-
-    # Upper right
-    ur_grid = np.zeros_like(grid)
-    ur_grid[0:-1, 0:-1, :] = grid[1:, 1:, :]
-    ur_grid[-1, :, :] = ur_grid[-2, :, :] + (ur_grid[-2, :, :] - ur_grid[-3, :, :])
-    ur_grid[:, -1, :] = ur_grid[:, -2, :] + (ur_grid[:, -2, :] - ur_grid[:, -3, :])
-    # Upper left
-    ul_grid = np.zeros_like(grid)
-    ul_grid[0:-1, 0:-1, :] = grid[1:, 0:-1, :]
-    ul_grid[-1, :, :] = ul_grid[-2, :, :] + (ul_grid[-2, :, :] - ul_grid[-3, :, :])
-    ul_grid[:, -1, :] = ul_grid[:, -2, :] + (ul_grid[:, -2, :] - ul_grid[:, -3, :])
-    # Lower right
-    lr_grid = np.zeros_like(grid)
-    lr_grid[0:-1, 0:-1, :] = grid[0:-1, 1:, :]
-    lr_grid[-1, :, :] = lr_grid[-2, :, :] + (lr_grid[-2, :, :] - lr_grid[-3, :, :])
-    lr_grid[:, -1, :] = lr_grid[:, -2, :] + (lr_grid[:, -2, :] - lr_grid[:, -3, :])
-    # Lower left
-    ll_grid = grid.copy()
-
-    GridCorners = namedtuple(
-        "GridCorners", ["ur_grid", "ul_grid", "lr_grid", "ll_grid"]
-    )
-
-    return GridCorners(
-        ur_grid=ur_grid, ul_grid=ul_grid, lr_grid=lr_grid, ll_grid=ll_grid
-    )
-
-
-def get_grid_time_series_at_intersections(grid_data, intersect_weights):
-    """Get time series from gird data using sparse intersection weights
-
-    Time series of grid data are derived via intersection weights of CMLs.
-    Please note that it is crucial to have the correct order of dimensions, see
-    parameter list below.
-
-    Input can be ndarrays or xarray.DataArrays. If at least one input is a
-    DataArray, a DataArray is returned.
-
-
-    Parameters
-    ----------
-
-    grid_data: ndarray or xarray.DataArray
-        3-D data of the gridded data we want to extract time series from at the
-        given pixel intersection. The order of dimensions must be ('time', 'y', 'x').
-        The size in the `x` and `y` dimension must be the same as in the intersection
-        weights.
-    intersect_weights: ndarray or xarray.DataArray
-        3-D data of intersection weights. The order of dimensions must be
-        ('cml_id', 'y', 'x'). The size in the `x` and `y` dimension must be the
-        same as in the grid data. Intersection weights do not have to be a
-        `sparse.array` but will be converted to one internally before doing a
-        `sparse.tensordot` contraction.
-    Returns
-    -------
-
-    grid_intersect_timeseries: ndarray or xarray.DataArray
-        The time series for each grid intersection. If at least one of the inputs is
-        a xarray.DataArray, a xarray.DataArray is returned. Coordinates are
-        derived from the input.
-    DataArrays.
-
-    """
-
-    return_a_dataarray = False
-    try:
-        intersect_weights_coords = intersect_weights.coords
-        # from here on we only want to deal with the actual array
-        intersect_weights = intersect_weights.data
-        return_a_dataarray = True
-    except AttributeError:
-        pass
-    try:
-        grid_data_coords = grid_data.coords
-        # from here on we only want to deal with the actual array
-        grid_data = grid_data.data
-        return_a_dataarray = True
-    except AttributeError:
-        pass
-
-    # Assure that we use a sparse matrix for the weights, because, besides
-    # being much faster for large tensordot computation, it can deal with
-    # NaN better. If the weights are passed to `sparse.tensordot` as numpy
-    # arrays, the value for each time series for a certain point in time is NaN
-    # if there is at least one nan in the grid at that point in time. We only
-    # want NaN in the time series if the intersection intersects with a NaN grid pixel.
-    intersect_weights = sparse.asCOO(intersect_weights, check=False)
-
-    grid_intersect_timeseries = sparse.tensordot(
-        grid_data,
-        intersect_weights,
-        axes=[[1, 2], [1, 2]],
-    )
-
-    if return_a_dataarray:
-        coords = {}
-        try:
-            dim_0_name = grid_data_coords.dims[0]
-            dim_0_values = grid_data_coords[dim_0_name].values
-        except NameError:
-            dim_0_name = "time"
-            dim_0_values = np.arange(grid_intersect_timeseries.shape[0])
-        try:
-            dim_1_name = intersect_weights_coords.dims[0]
-            dim_1_values = intersect_weights_coords[dim_1_name].values
-        except NameError:
-            dim_1_name = "cml_id"
-            dim_1_values = np.arange(grid_intersect_timeseries.shape[1])
-        grid_intersect_timeseries = xr.DataArray(
-            data=grid_intersect_timeseries,
-            dims=(dim_0_name, dim_1_name),
-            coords={dim_0_name: dim_0_values, dim_1_name: dim_1_values},
-        )
-
-    return grid_intersect_timeseries
-
-
-"""Functions for calculating spatial distance, intersections and finding neighbors"""
-=======
 """Functions for calculating spatial distance, intersections and finding neighbors."""
->>>>>>> 0ea9c769
 
 import pyproj
 import scipy
