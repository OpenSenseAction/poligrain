"""Functions for plotting."""

from __future__ import annotations

import matplotlib.axes
import matplotlib.patheffects as pe
import matplotlib.pyplot as plt
import numpy as np
import numpy.typing as npt
import xarray as xr
from matplotlib.collections import LineCollection
from matplotlib.colors import Colormap, Normalize


def scatter_lines(
    x0: npt.ArrayLike | float,
    y0: npt.ArrayLike | float,
    x1: npt.ArrayLike | float,
    y1: npt.ArrayLike | float,
    s: float = 3,
    c: (str | npt.ArrayLike) = "C0",
    line_style: str = "-",
    pad_width: float = 1,
    cap_style: str = "round",
    vmin: float | None = None,
    vmax: float | None = None,
    cmap: (str | Colormap) = "viridis",
    ax: (matplotlib.axes.Axes | None) = None,
) -> LineCollection:
    if ax is None:
        _, ax = plt.subplots()

    x0 = np.atleast_1d(x0)
    y0 = np.atleast_1d(y0)
    x1 = np.atleast_1d(x1)
    y1 = np.atleast_1d(y1)

    data = None if isinstance(c, str) else c

    if data is None:
        lines = LineCollection(
            [((x0[i], y0[i]), (x1[i], y1[i])) for i in range(len(x0))],
            linewidth=s,
            linestyles=line_style,
            color=c,
        )

    else:
        if vmax is None:
            vmax = np.nanmax(data)
        if vmin is None:
            vmin = np.nanmin(data)
        norm = Normalize(vmin=vmin, vmax=vmax)
        lines = LineCollection(
            [((x0[i], y0[i]), (x1[i], y1[i])) for i in range(len(x0))],
            norm=norm,
            cmap=cmap,
            linewidth=s,
            linestyles=line_style,
            capstyle=cap_style,
            path_effects=[
                pe.Stroke(linewidth=s + pad_width, foreground="k", capstyle=cap_style),
                pe.Normal(),
            ],
        )
        lines.set_array(data)

    ax.add_collection(lines)
    # This is required because x and y bounds are not adjusted after adding the `lines`.
    ax.autoscale()

    return lines


def plot_lines(
    cmls: (xr.Dataset | xr.DataArray),
    vmin: (float | None) = None,
    vmax: (float | None) = None,
    cmap: (str | Colormap) = "turbo",
    line_color: str = "k",
    line_width: float = 1,
    pad_width: float = 1,
    ax: (matplotlib.axes.Axes | None) = None,
) -> LineCollection:
    """Plot paths of line-based sensors like CMLs.

    If a `xarray.Dataset` is passed, the paths are plotted using the defined
    `line_color`. If a `xarray.DataArray` is passed its content is used to
    color the lines based on `cmap`, `vmin` and `vmax`. The `xarray.DataArray`
    has to be 1D with one entry per line.

    Parameters
    ----------
    cmls : xr.Dataset  |  xr.DataArray
        The line-based sensors data with coordinates defined according to the
        OPENSENSE data format conventions.
    vmin : float  |  None, optional
        Minimum value of colormap, by default None.
    vmax : float  |  None, optional
        Maximum value of colormap, by default None.
    cmap : str  |  Colormap, optional
        A matplotlib colormap either as string or a `Colormap` object,
        by default "turbo".
    line_color : str, optional
        The color of the lines when plotting based on a `xarray.Dataset`,
        by default "k".
    line_width : float, optional
        The width of the lines. In case of coloring lines with a `cmap`, this is the
        width of the colored line, which is extend by `pad_width` with a black outline.
        By default 1.
    pad_width : float, optional
        The width of the outline in black around the lines colored via a `cmap`,
        by default 1.
    ax : matplotlib.axes.Axes  |  None, optional
        A `Axes` object on which to plot. If not supplied, a new figure with an `Axes`
        will be created. By default None.

    Returns
    -------
    LineCollection

    """
    if ax is None:
        _, ax = plt.subplots()

    try:
<<<<<<< HEAD
        color_data = cmls.data
        if len(color_data.shape) != 1:
            msg = (
                f"If you pass an xarray.DataArray it has to be 1D, with the length of the "
                f"cml_id dimension. You passed in something with shape {color_data.shape}"
=======
        data = cmls.data
        if len(data.shape) != 1:
            msg = (
                f"If you pass an xarray.DataArray it has to be 1D, with the length of "
                f"the cml_id dimension. You passed in something with shape {data.shape}"
>>>>>>> 8870ddf3
            )
            raise ValueError(msg)
    except AttributeError:
        color_data = line_color

    return scatter_lines(
        x0=cmls.site_0_lon.values,
        y0=cmls.site_0_lat.values,
        x1=cmls.site_1_lon.values,
        y1=cmls.site_1_lat.values,
        s=line_width,
        c=color_data,
        pad_width=pad_width,
        line_style="-",
        ax=ax,
        vmin=vmin,
        vmax=vmax,
        cmap=cmap,
    )<|MERGE_RESOLUTION|>--- conflicted
+++ resolved
@@ -124,19 +124,11 @@
         _, ax = plt.subplots()
 
     try:
-<<<<<<< HEAD
         color_data = cmls.data
         if len(color_data.shape) != 1:
             msg = (
                 f"If you pass an xarray.DataArray it has to be 1D, with the length of the "
                 f"cml_id dimension. You passed in something with shape {color_data.shape}"
-=======
-        data = cmls.data
-        if len(data.shape) != 1:
-            msg = (
-                f"If you pass an xarray.DataArray it has to be 1D, with the length of "
-                f"the cml_id dimension. You passed in something with shape {data.shape}"
->>>>>>> 8870ddf3
             )
             raise ValueError(msg)
     except AttributeError:
